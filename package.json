{
  "name": "phoenix-api-js-client",
<<<<<<< HEAD
  "version": "1.0.23",
=======
  "version": "1.0.22",
>>>>>>> 2b21ed67
  "description": "JavaScript Client Library for front-end applications using Phone API (api.phone.com).",
  "main": "index.js",
  "scripts": {
    "test": "echo \"Error: no test specified\" && exit 1"
  },
  "repository": {
    "type": "git",
    "url": "git+https://github.com/phonedotcom/phoenix-api-js-client"
  },
  "keywords": [],
  "author": {
    "name": "Phone.com",
    "email": "api-team@phone.com",
    "url": "https://www.phone.com"
  },
  "license": "ISC",
  "bugs": {
    "url": "https://github.com/phonedotcom/phoenix-api-js-client/issues"
  },
  "homepage": "https://github.com/phonedotcom/phoenix-api-js-client#readme",
  "dependencies": {
    "jwk-to-pem": "^2.0.4",
    "jws": "^4.0.0"
  }
}<|MERGE_RESOLUTION|>--- conflicted
+++ resolved
@@ -1,10 +1,6 @@
 {
   "name": "phoenix-api-js-client",
-<<<<<<< HEAD
   "version": "1.0.23",
-=======
-  "version": "1.0.22",
->>>>>>> 2b21ed67
   "description": "JavaScript Client Library for front-end applications using Phone API (api.phone.com).",
   "main": "index.js",
   "scripts": {
